--- conflicted
+++ resolved
@@ -1,292 +1,288 @@
-# FLINT
-
-## Fortran Library for numerical INTegration of differential equations
-
-[![Build Status](https://travis-ci.com/princemahajan/FLINT.svg?branch=master)](https://travis-ci.com/princemahajan/FLINT) 
-
-### Author
-
-Bharat Mahajan
-
-### Copyright
-
-Copyright 2021 Bharat Mahajan <br><br>
-The initial code was written by Bharat Mahajan at Odyssey Space Research LLC, Houston, TX as part of
-the work under contract no. 80JSC017D0001 with NASA-Johnson Space Center. 
-FLINT source code is licensed under the Apache License, Version 2.0 (the "License")
-found in LICENSE file contained in this distribution. <br><br>
-The coefficients for DOP853 method were derived by Ernest Hairer. 
-His original codes are available at http://www.unige.ch/~hairer/software.html. 
-The coefficients for Verner65E and Verner98R methods were derived by Jim Verner, and 
-are available at http://people.math.sfu.ca/~jverner/.    
-
-### Introduction
-
-FLINT is a modern object-oriented Fortran library that provides four adaptive step-size explicit Runge-Kutta (ERK) methods of order 5, 6, 8, and 9 along with dense-output and multiple event-detection support for each of the methods. The code is written such that any other ERK method can be implemented by including its coefficients with minimum changes required in the code. The DOP853 integrator is the default method chosen, and its implementation is hand-optimized specific to its coefficients. For other integrators, a generic routine for step-integration is implemented. This generic routine supports both FSAL and non-FSAL methods. Dense output is supported with delayed interpolation. When interpolation is enabled, FLINT computes the interpolation coefficients during the integration and stores them in internal memory. Thereafter, the interpolation method can be used any number of times to find the solution values at any user-specified grid within the initial and final conditions. Interpolation is much faster than integration, as the coefficients are all precomputed during the integration. Multiple event detection is supported for each integrator along with many features such as event root-finding, event step-size, event actions. In a nutshell, the features are:
-                  
-+ Modern object-oriented, thread-safe, and optimized Fortran code
-+ 4 Adaptive-step (fixed step-size also supported) ERK integrators: DOP54, DOP853, Verner98R, Verner65E
-+ Any other ERK method can be implemented by including their coefficients
-+ Dense output with delayed interpolation (integrate once, interpolate as many times)
-+ Multiple event-detection as well as finding location of events using root-finding  (Brent's algorithm) with static and dynamic event masking
-+ Ability to set a maximum delay (referred to here as event step-size) after which events are guaranteed to be detected
-+ Ability to restart the integration or change solution on the detection of events
-+ Stiffness detection
-
-
-### Performance benchmark against Julia's Differential Equation package
-
-<<<<<<< HEAD
-The latest FLINT code is tested against Julia's DifferentialEquations package (https://docs.sciml.ai/release-2.0/index.html) and FLINT appears to be faster with and without event detection in the most cases as shown in the following screenshots. In the case of Lorenz equations, Julia's Vern9 appear to be faster especially when the initial conditions are kept the same in all the benchmark runs. The Julia test code along with results are provided in the media folder on FLINT's GitHub repository https://github.com/princemahajan/FLINT.
-=======
-The latest FLINT code is tested against Julia's DifferentialEquations package (https://diffeq.sciml.ai/stable/) and FLINT appears to be ***faster*** with and without event detection as shown in the following screenshots. The Julia test code along with results are provided in the media folder on FLINT's GitHub repository https://github.com/princemahajan/FLINT.
->>>>>>> 16c212eb
-
-+ Three-Body problem propagation
-![Julia Results](media/julia_screenshot_CR3BP.PNG)
-
-+ Lorenz equations integration
-![Julia Results](media/julia_screenshot_Lorenz.PNG)
-
-
-### Installation
-
-FLINT is tested with ifort (18.0.2) compiler from Intel Parallel Studio XE Composer for Windows 2016 integrated with Microsoft Visual Studio Community version 2017. Some testing is also done with MinGW-W64 gfortran (gcc 8.1.0). Doxyfile is provided for generating extensive API documentation using Doxygen. FLINT has no dependency on any other library. The CMakeLists file is provided to generate Visual Studio projects or makefiles on Windows and Linux using cmake. Additionally, it generates cmake config files to easily link FLINT using the find_package() command. The steps to link FLINT in cmake-based projects are:
-
-+ In cmake GUI or command-line, set FLINT_INSTALL_LIB_DIR to the desired directory, where the compiled library, modules, and cmake config files will be installed.
-+ In cmake GUI or command-line, set FLINT_INSTALL_BIN_DIR to the desired directory, where the compiled test executables of FLINT will be installed.
-+ In your project CMakeLists.txt, insert
-    ```cmake
-        find_package(FLINT REQUIRED 0.9 CONFIG 
-            PATHS "<SAME_PATH_AS_IN_FLINT_INSTALL_LIB_DIR>")
-        target_link_libraries(<YOUR_TARGET_NAME> FLINT::FLINT)
-    ```
-
-
-### How to Use
-
-See the test program files, test.f90 and DiffEq.f90, in tests folder for a comparatively complex example problem that uses multiple events. Following are the steps in brief for a simpler problem:
-
-1. Create a differential equation system class by providing differential equation function, events function (if any), and parameters (if any).
-
-```fortran
-    use FLINT
-    implicit none
-
-    type, extends(DiffEqSys) :: TBSys
-        real(WP) :: GM = 398600.436233_WP  ! parameter constant
-    contains
-        procedure :: F => TwoBodyDE     ! Differential equations
-        procedure :: G => SampleEventTB ! events, use only if needed
-    end type TBSys
-
-    contains
-
-    function TwoBodyDE(me, X, Y, Params)
-        implicit none
-        class(TBSys), intent(in) :: me !< Differential Equation object
-        real(WP), intent(in) :: X
-        real(WP), intent(in), dimension(:) :: Y
-        real(WP), intent(in), dimension(:), optional :: Params
-        real(WP), dimension(size(Y)) :: TwoBodyDE
-
-        TwoBodyDE(1:3) = Y(4:6)
-        TwoBodyDE(4:6) = -me%GM/(norm2(Y(1:3))**3)*Y(1:3) ! Two-body orbit diffeq
-    end function TwoBodyDE
-
-    subroutine SampleEventTB(me, X, Y, EvalEvents, Value, Direction, LocEvent, LocEventAction)
-        implicit none
-        class(TBSys), intent(in) :: me !< Differential Equation object            
-        real(WP), intent(in) :: X
-        real(WP), dimension(:), intent(inout) :: Y
-        integer, dimension(:), intent(in) :: EvalEvents
-        real(WP), dimension(:), intent(out) :: Value
-        integer, dimension(:), intent(out) :: Direction
-        integer, intent(in), optional :: LocEvent
-        integer(kind(FLINT_EVENTACTION_CONTINUE)), intent(out), optional :: LocEventAction
-
-        if (EvalEvents(1)==1) Value(1) = Y(2) ! detect y-crossing
-        if (EvalEvents(2)==1) Value(2) = Y(1) ! detect x-crossing    
-
-        Direction(1) = 1  ! detect -ve to +ve transitions for y coordinate
-        Direction(2) = -1 ! detect +ve to -ve transitions for x coordinate
-
-        ! Set actions for each event if located
-        if (present(LocEvent) .AND. present(LocEventAction)) then
-            if (LocEvent == 1) then
-                LocEventAction = IOR(FLINT_EVENTACTION_CONTINUE, &
-                    FLINT_EVENTACTION_MASK)
-            else if (LocEvent == 2) then
-                ! Mask the event-2 after first trigger            
-                LocEventAction = IOR(FLINT_EVENTACTION_CONTINUE, &
-                        FLINT_EVENTACTION_MASK)
-            end if   
-        end if
-    end subroutine SampleEventTB  
-```
-
-2. Initialize the differential equation and ERK class objects for using Runge-Kutta integrators.
-
-```fortran
-        use FLINT
-
-        type(ERK_class) ::  erk
-        type(TBSys)     :: diffeq
-        
-        diffeq%n = 6        ! Number of 1st-order differential equations
-        diffeq%m = 2        ! Number of events
-        
-        ! Initialize the ERK object for 10000 max steps, DOP54 method with abs. tol. 1e-12, rel. tol. 1e-9
-        ! and turn on interpolation and events detection    
-        call erk%Init(diffeq, 10000, Method=ERK_DOP54, ATol=[1e-12], RTol=[1e-9],&
-        InterpOn=.TRUE.,EventsOn=.TRUE.)
-```
-
-3. Call the Integrate subroutine for performing the integration if init was successful. Note if interpolation is enabled, then the IntStepsOn option for computing the states at integrator's natural step-size must not be set to True.
-
-```fortran
-    integer :: stiffstatus    
-    real(WP) :: x0, xf    
-    real(WP), dimension(6) :: y0, yf
-    real(WP), allocatable, dimension(:,:) :: EventData ! allocated by Integrate
-    
-    stiffstatus = 1 ! detect stiffness and terminate if equations are stiff    
-    x0 = 0.0    
-    y0 = [6400.0_wp,0.0_wp,0.0_WP, 0.0_WP,7.69202528825512_WP,7.69202528825512_WP]
-    xf = 161131.68239305308_WP      
-    
-    ! Call Intgerate with final solution in yf, no initial step-size given, events-related
-    ! data (event-id, x value, y state) in EventData, and all events are detected
-    if (erk%status == FLINT_SUCCESS) then    
-        call erk%Integrate(x0, y0, xf, yf, StepSz=0.0, IntStepsOn=.FALSE.,&
-        EventStates=EventData, EventMask = [.TRUE.,.TRUE.],StiffTest=stiffstatus)
-    end if    
-```
-
-4. Call the Interpolate function for computing solution on the desired grid of x values. The last parameter must be specified as True if user wants FLINT to keep the internal storage for calling Interpolate again. Otherwise, the internal storage is deleted and the user must integrate the equations again before calling Interpolate.
-
-```fortran      
-    real(WP), dimension(:), allocatable :: Xarr1, Xarr2
-    real(WP), dimension(6,:) :: Yarr1, Yarr2
-    
-    Xarr1 = [(x0 + (xf-x0)/10*i, i=0,9)]    ! grid-1 with 10 points
-    Xarr2 = [(x0 + (xf-x0)/1000*i, i=0,999)]    ! grid-2 with 1000 points
-    allocate(Yarr1(6,size(Xarr1)))    ! allocate solution storage
-    allocate(Yarr2(6,size(Xarr2)))        
-    
-    if (erk%status == FLINT_SUCCESS) then
-        ! interpolate and keep the internal storage for further calls
-        call erk%Interpolate(Xarr1, Yarr1, .TRUE.)
-        ! After this interpolation, delete the internal storage (default).
-        call erk%Interpolate(Xarr2, Yarr2, .FALSE.) 
-    end if    
-    
-    ! print the solutions
-    print *, 'Solution at grid-1'    
-    print *, Yarr1
-    print *, 'Solution at grid-2'        
-    print *, Yarr2
-    ! print the event data
-    print *, EventData(1,:)     ! Time at which events occured
-    print *, EventData(2:7,:)   ! corresponding position and velocity states
-    print *, Eventdata(8,:)     ! Event-ID number
-```  
-
-For all the FLINT status codes and options supported by Init, Integrate, and Interpolate procedures along with the interfaces for user-supplied functions, see the FLINT_base module in FLINT_base.f90 file. 
-
-### Testing
-
-The following tests were performed using the very first verion of FLINT and they are not updated for the latest version. In the tests, an orbit is propagated for 4 orbital periods and the integration is repeated 5000 times. The tables give the total time for 5000 propagations and all other testing parameters are given for each integration. The relative tolerance is taken as 1e-11 and absolute tolerance as 1e-14 in all the cases except when explicitly mentioned otherwise. Interpolation is used to capture 1000 points per orbit period. Note that the delayed interpolation feature of FLINT is not used in these results.    
-
-The initial conditions in Cartesian coodinates used are as follows:
-- Two-Body circular Earth orbit  (Units: km, sec)
-    + GM: 398600.436233     
-    + Y0 = [6400.0,0.0,0.0, 0.0,5.58037857139,5.58037857139] 
-- Two-Body elliptic Earth orbit  (Units: km, sec)
-    + GM: 398600.436233     
-    + Y0 = [6400.0,0.0,0.0,0.0,7.69202528825512,7.69202528825512]
-- Arenstorf orbit in rotating frame  (Units: nondimensional)
-    + mass-ratio: 0.012277471
-    + time-period: 17.0652165601579625588917206249    
-    + Y0 = [0.994, 0.0, 0.0_wp, -2.00158510637908252240537862224]
-
-Note that JDOP853 and JDDEABM are modern fortran implementations of DOP853 and DDEABM by Jacob Williams, and are available at https://github.com/jacobwilliams. The plots are generated using https://github.com/jacobwilliams/pyplot-fortran.
-
-- Two-Body circular Earth orbit
-
-|Params\Integrator | DOP54   | DOP853 | Verner65E | Verner98R | JDOP853  | JDDEABM |
-|----------------- | ------- | ------ | --------- | --------- | -------  | --------------|
-|Closing Error     | 6.3e-6  | 4.3e-7 |   2.7e-6  |    1.1e-7 |  4.3e-7  |   3.1e-6         |  
-|IOM Error         | 3.1e-11 | 3.1e-11|   3.1e-11 |   3.1e-11 |  3.1e-11 |   3.9e-10        |       
-|Time (s)          |    2.42  | **0.42**   |   1.91    |    0.87   |  1.42    |   **0.62**  |         
-|Func Calls        |  7889   | 1886   |   6043    |    2218   |  1886    |   734           |
-|Accepted Steps    |   1302  | 157    |   749     |    131    |  157     |   365           |
-|Rejected Steps    |     15  | 0      |   7       |    8      |  0       |   NA           |
-
-- Two-Body circular Earth orbit with interpolation
-
-|Params\Integrator | DOP54   | DOP853 | Verner65E | Verner98R | JDOP853  | JDDEABM
-|----------------- | ------- | ------ | --------- | --------- | -------  | --------------
-|Closing Error     | 6.3e-6  | 4.3e-7 |   2.7e-6  |    1.1e-7 |  4.3e-7  |   3.1e-6           
-|IOM Error         | 3.1e-11 | 3.1e-11|   3.1e-11 |   3.1e-11 |  3.1e-11 |   3.9e-10               
-|Time (s)          |    6.3  | **4.3**    |   6.6     |    5.7    |  127.1   |   **5.1**           
-|Func Calls        |  7889   | 2357   |   6792    |    2873   |  2336    |   734           
-|Accepted Steps    |   1302  | 157    |   749     |    131    |  157     |   NA           
-|Rejected Steps    |     15  | 0      |   7       |    8      |  0       |   NA           
-
-- Two-Body elliptic Earth orbit  
-
-|Params\Integrator | DOP54   | DOP853  | Verner65E | Verner98R | JDOP853  | JDDEABM
-|----------------- | ------- | ------  | --------- | --------- | -------  | --------------
-|Closing Error     | 2.7     | 2.7     |   2.7     |    2.7    |  2.7     |   2.7           
-|IOM Error         | 6.7e-10 | 6.7e-10 |   6.7e-10 |   6.7e-10 |  6.7e-10 |   2.3e-9               
-|Time (s)          |    4.8    | **1.3**    |   3.6    |    2.43   |  3.9     |   **3.2**           
-|Func Calls        |  15409  | 6227    |   11520   |    6223   |  6227    |   3325           
-|Accepted Steps    |   2552  | 428     |   1431    |    296    |  428     |   1648           
-|Rejected Steps    |     19  | 99      |   10      |    99     |  99      |   NA         
-
-- Two-Body elliptic Earth orbit with interpolation
-
-|Params\Integrator | DOP54   | DOP853  | Verner65E | Verner98R | JDOP853  | JDDEABM
-|----------------- | ------- | ------  | --------- | --------- | -------  | --------------
-|Closing Error     | 2.7     | 2.7     |   2.7     |    2.7    |  2.7     |   2.7           
-|IOM Error         | 6.7e-10 | 6.7e-10 |   6.7e-10 |   6.7e-10 |  6.7e-10 |   2.3e-9               
-|Time (s)          |    10.7 | **6.0** |   10.5     |    8.6   |  130    |   **8.3**           
-|Func Calls        |  15409  | 7511    |   12951   |    7703   |  7397    |   3325           
-|Accepted Steps    |   2552  | 428     |   1431    |    296    |  428     |   4000           
-|Rejected Steps    |     19  | 99      |   10      |    99      |  99      |   NA         
-
-- Arenstorf orbit
-
-|Params\Integrator | DOP54   | DOP853  | Verner65E | Verner98R | JDOP853  | JDDEABM
-|----------------- | ------- | ------  | --------- | --------- | -------  | --------------
-|Closing Error     | 1.7     | 0.33    |   0.33    |    0.31   |  0.33    |   0.23           
-|IOM Error         | 7.2e-11 | 7.2e-11 |   7.2e-11 |   7.2e-11 |  7.2e-11 |   9.4e-11               
-|Time (s)          |    14.8 | **3.6**    |   10.7   |    6.3    |  12.9   |   **7.9**           
-|Func Calls        |  44847  | 15816   |   32337   |    15344  |  15816   |   8202           
-|Accepted Steps    |   7425  | 1074    |   4006    |    792    |  1074    |   4071           
-|Rejected Steps    |     59  | 266     |   41      |    178    |  266     |   NA           
-
-- Arenstorf orbit with interpolation
-
-|Params\Integrator | DOP54   | DOP853  | Verner65E | Verner98R | JDOP853  | JDDEABM
-|----------------- | ------- | ------  | --------- | --------- | -------  | --------------
-|Closing Error     | 1.7     | 0.33     |   0.33     |    0.31 |  0.33     |   0.23           
-|IOM Error         | 9.4e-11 | 7.1e-11 |   7.1e-11 |   7.1e-11 |  7.2e-11 |   9.4e-11               
-|Time (s)          |    29  | **10.8** |   26.4     |    16.4  |  136    |   **12.4**           
-|Func Calls        |  44847  | 19038   |   36343   |    19304  |  18315   |   9904           
-|Accepted Steps    |   7425  | 1074    |   4006    |    792    |  1074    |   4000           
-|Rejected Steps    |     59  | 266     |   41      |    178    |  266    |   NA           
-
-For relative tol=1e-9 and abs tol=1e-12, the Arenstorf orbit propagated for 4 periods by JDOP853, JDDEABM and FLINT's Verner98R are shown below. Verner98R diverges much slower than DOP853 and DDEABM for this orbit and tolerance values.
-
- ![JDOP853](media/JDOP853.png)
- ![JDDEABM](media/Jacob_DDEABM.png)
- ![FLINT's Verner98R](media/FLINT_Verner98R.png)
-
-The following figure shows the multiple event detection capability of FLINT, in which the X-crossings in decreasing and Y-crossings in increasing direction are detected and reported to the user.
-![FINT's event-detection](media/FLINT_Events.png)
-
-### References
-
-- Hairer, Ernst, Norsett, Syvert P., Wanner, Gerhard, Solving Ordinary Differential Equations I, Springer-Verlag Berlin Heidelberg, 2nd Ed., 1993.    
+# FLINT
+
+## Fortran Library for numerical INTegration of differential equations
+
+[![Build Status](https://travis-ci.com/princemahajan/FLINT.svg?branch=master)](https://travis-ci.com/princemahajan/FLINT) 
+
+### Author
+
+Bharat Mahajan
+
+### Copyright
+
+Copyright 2021 Bharat Mahajan <br><br>
+The initial code was written by Bharat Mahajan at Odyssey Space Research LLC, Houston, TX as part of
+the work under contract no. 80JSC017D0001 with NASA-Johnson Space Center. 
+FLINT source code is licensed under the Apache License, Version 2.0 (the "License")
+found in LICENSE file contained in this distribution. <br><br>
+The coefficients for DOP853 method were derived by Ernest Hairer. 
+His original codes are available at http://www.unige.ch/~hairer/software.html. 
+The coefficients for Verner65E and Verner98R methods were derived by Jim Verner, and 
+are available at http://people.math.sfu.ca/~jverner/.    
+
+### Introduction
+
+FLINT is a modern object-oriented Fortran library that provides four adaptive step-size explicit Runge-Kutta (ERK) methods of order 5, 6, 8, and 9 along with dense-output and multiple event-detection support for each of the methods. The code is written such that any other ERK method can be implemented by including its coefficients with minimum changes required in the code. The DOP853 integrator is the default method chosen, and its implementation is hand-optimized specific to its coefficients. For other integrators, a generic routine for step-integration is implemented. This generic routine supports both FSAL and non-FSAL methods. Dense output is supported with delayed interpolation. When interpolation is enabled, FLINT computes the interpolation coefficients during the integration and stores them in internal memory. Thereafter, the interpolation method can be used any number of times to find the solution values at any user-specified grid within the initial and final conditions. Interpolation is much faster than integration, as the coefficients are all precomputed during the integration. Multiple event detection is supported for each integrator along with many features such as event root-finding, event step-size, event actions. In a nutshell, the features are:
+                  
++ Modern object-oriented, thread-safe, and optimized Fortran code
++ 4 Adaptive-step (fixed step-size also supported) ERK integrators: DOP54, DOP853, Verner98R, Verner65E
++ Any other ERK method can be implemented by including their coefficients
++ Dense output with delayed interpolation (integrate once, interpolate as many times)
++ Multiple event-detection as well as finding location of events using root-finding  (Brent's algorithm) with static and dynamic event masking
++ Ability to set a maximum delay (referred to here as event step-size) after which events are guaranteed to be detected
++ Ability to restart the integration or change solution on the detection of events
++ Stiffness detection
+
+
+### Performance benchmark against Julia's Differential Equation package
+
+The latest FLINT code is tested against Julia's DifferentialEquations package (https://diffeq.sciml.ai/stable/) and FLINT appears to be faster with and without event detection in the most cases as shown in the following screenshots. In the case of Lorenz equations, Julia's Vern9 appear to be faster especially when the initial conditions are kept the same in all the benchmark runs. The Julia test code along with results are provided in the media folder on FLINT's GitHub repository https://github.com/princemahajan/FLINT.
+
++ Three-Body problem propagation
+![Julia Results](media/julia_screenshot_CR3BP.PNG)
+
++ Lorenz equations integration
+![Julia Results](media/julia_screenshot_Lorenz.PNG)
+
+
+### Installation
+
+FLINT is tested with ifort (18.0.2) compiler from Intel Parallel Studio XE Composer for Windows 2016 integrated with Microsoft Visual Studio Community version 2017. Some testing is also done with MinGW-W64 gfortran (gcc 8.1.0). Doxyfile is provided for generating extensive API documentation using Doxygen. FLINT has no dependency on any other library. The CMakeLists file is provided to generate Visual Studio projects or makefiles on Windows and Linux using cmake. Additionally, it generates cmake config files to easily link FLINT using the find_package() command. The steps to link FLINT in cmake-based projects are:
+
++ In cmake GUI or command-line, set FLINT_INSTALL_LIB_DIR to the desired directory, where the compiled library, modules, and cmake config files will be installed.
++ In cmake GUI or command-line, set FLINT_INSTALL_BIN_DIR to the desired directory, where the compiled test executables of FLINT will be installed.
++ In your project CMakeLists.txt, insert
+    ```cmake
+        find_package(FLINT REQUIRED 0.9 CONFIG 
+            PATHS "<SAME_PATH_AS_IN_FLINT_INSTALL_LIB_DIR>")
+        target_link_libraries(<YOUR_TARGET_NAME> FLINT::FLINT)
+    ```
+
+
+### How to Use
+
+See the test program files, test.f90 and DiffEq.f90, in tests folder for a comparatively complex example problem that uses multiple events. Following are the steps in brief for a simpler problem:
+
+1. Create a differential equation system class by providing differential equation function, events function (if any), and parameters (if any).
+
+```fortran
+    use FLINT
+    implicit none
+
+    type, extends(DiffEqSys) :: TBSys
+        real(WP) :: GM = 398600.436233_WP  ! parameter constant
+    contains
+        procedure :: F => TwoBodyDE     ! Differential equations
+        procedure :: G => SampleEventTB ! events, use only if needed
+    end type TBSys
+
+    contains
+
+    function TwoBodyDE(me, X, Y, Params)
+        implicit none
+        class(TBSys), intent(in) :: me !< Differential Equation object
+        real(WP), intent(in) :: X
+        real(WP), intent(in), dimension(:) :: Y
+        real(WP), intent(in), dimension(:), optional :: Params
+        real(WP), dimension(size(Y)) :: TwoBodyDE
+
+        TwoBodyDE(1:3) = Y(4:6)
+        TwoBodyDE(4:6) = -me%GM/(norm2(Y(1:3))**3)*Y(1:3) ! Two-body orbit diffeq
+    end function TwoBodyDE
+
+    subroutine SampleEventTB(me, X, Y, EvalEvents, Value, Direction, LocEvent, LocEventAction)
+        implicit none
+        class(TBSys), intent(in) :: me !< Differential Equation object            
+        real(WP), intent(in) :: X
+        real(WP), dimension(:), intent(inout) :: Y
+        integer, dimension(:), intent(in) :: EvalEvents
+        real(WP), dimension(:), intent(out) :: Value
+        integer, dimension(:), intent(out) :: Direction
+        integer, intent(in), optional :: LocEvent
+        integer(kind(FLINT_EVENTACTION_CONTINUE)), intent(out), optional :: LocEventAction
+
+        if (EvalEvents(1)==1) Value(1) = Y(2) ! detect y-crossing
+        if (EvalEvents(2)==1) Value(2) = Y(1) ! detect x-crossing    
+
+        Direction(1) = 1  ! detect -ve to +ve transitions for y coordinate
+        Direction(2) = -1 ! detect +ve to -ve transitions for x coordinate
+
+        ! Set actions for each event if located
+        if (present(LocEvent) .AND. present(LocEventAction)) then
+            if (LocEvent == 1) then
+                LocEventAction = IOR(FLINT_EVENTACTION_CONTINUE, &
+                    FLINT_EVENTACTION_MASK)
+            else if (LocEvent == 2) then
+                ! Mask the event-2 after first trigger            
+                LocEventAction = IOR(FLINT_EVENTACTION_CONTINUE, &
+                        FLINT_EVENTACTION_MASK)
+            end if   
+        end if
+    end subroutine SampleEventTB  
+```
+
+2. Initialize the differential equation and ERK class objects for using Runge-Kutta integrators.
+
+```fortran
+        use FLINT
+
+        type(ERK_class) ::  erk
+        type(TBSys)     :: diffeq
+        
+        diffeq%n = 6        ! Number of 1st-order differential equations
+        diffeq%m = 2        ! Number of events
+        
+        ! Initialize the ERK object for 10000 max steps, DOP54 method with abs. tol. 1e-12, rel. tol. 1e-9
+        ! and turn on interpolation and events detection    
+        call erk%Init(diffeq, 10000, Method=ERK_DOP54, ATol=[1e-12], RTol=[1e-9],&
+        InterpOn=.TRUE.,EventsOn=.TRUE.)
+```
+
+3. Call the Integrate subroutine for performing the integration if init was successful. Note if interpolation is enabled, then the IntStepsOn option for computing the states at integrator's natural step-size must not be set to True.
+
+```fortran
+    integer :: stiffstatus    
+    real(WP) :: x0, xf    
+    real(WP), dimension(6) :: y0, yf
+    real(WP), allocatable, dimension(:,:) :: EventData ! allocated by Integrate
+    
+    stiffstatus = 1 ! detect stiffness and terminate if equations are stiff    
+    x0 = 0.0    
+    y0 = [6400.0_wp,0.0_wp,0.0_WP, 0.0_WP,7.69202528825512_WP,7.69202528825512_WP]
+    xf = 161131.68239305308_WP      
+    
+    ! Call Intgerate with final solution in yf, no initial step-size given, events-related
+    ! data (event-id, x value, y state) in EventData, and all events are detected
+    if (erk%status == FLINT_SUCCESS) then    
+        call erk%Integrate(x0, y0, xf, yf, StepSz=0.0, IntStepsOn=.FALSE.,&
+        EventStates=EventData, EventMask = [.TRUE.,.TRUE.],StiffTest=stiffstatus)
+    end if    
+```
+
+4. Call the Interpolate function for computing solution on the desired grid of x values. The last parameter must be specified as True if user wants FLINT to keep the internal storage for calling Interpolate again. Otherwise, the internal storage is deleted and the user must integrate the equations again before calling Interpolate.
+
+```fortran      
+    real(WP), dimension(:), allocatable :: Xarr1, Xarr2
+    real(WP), dimension(6,:) :: Yarr1, Yarr2
+    
+    Xarr1 = [(x0 + (xf-x0)/10*i, i=0,9)]    ! grid-1 with 10 points
+    Xarr2 = [(x0 + (xf-x0)/1000*i, i=0,999)]    ! grid-2 with 1000 points
+    allocate(Yarr1(6,size(Xarr1)))    ! allocate solution storage
+    allocate(Yarr2(6,size(Xarr2)))        
+    
+    if (erk%status == FLINT_SUCCESS) then
+        ! interpolate and keep the internal storage for further calls
+        call erk%Interpolate(Xarr1, Yarr1, .TRUE.)
+        ! After this interpolation, delete the internal storage (default).
+        call erk%Interpolate(Xarr2, Yarr2, .FALSE.) 
+    end if    
+    
+    ! print the solutions
+    print *, 'Solution at grid-1'    
+    print *, Yarr1
+    print *, 'Solution at grid-2'        
+    print *, Yarr2
+    ! print the event data
+    print *, EventData(1,:)     ! Time at which events occured
+    print *, EventData(2:7,:)   ! corresponding position and velocity states
+    print *, Eventdata(8,:)     ! Event-ID number
+```  
+
+For all the FLINT status codes and options supported by Init, Integrate, and Interpolate procedures along with the interfaces for user-supplied functions, see the FLINT_base module in FLINT_base.f90 file. 
+
+### Testing
+
+The following tests were performed using the very first verion of FLINT and they are not updated for the latest version. In the tests, an orbit is propagated for 4 orbital periods and the integration is repeated 5000 times. The tables give the total time for 5000 propagations and all other testing parameters are given for each integration. The relative tolerance is taken as 1e-11 and absolute tolerance as 1e-14 in all the cases except when explicitly mentioned otherwise. Interpolation is used to capture 1000 points per orbit period. Note that the delayed interpolation feature of FLINT is not used in these results.    
+
+The initial conditions in Cartesian coodinates used are as follows:
+- Two-Body circular Earth orbit  (Units: km, sec)
+    + GM: 398600.436233     
+    + Y0 = [6400.0,0.0,0.0, 0.0,5.58037857139,5.58037857139] 
+- Two-Body elliptic Earth orbit  (Units: km, sec)
+    + GM: 398600.436233     
+    + Y0 = [6400.0,0.0,0.0,0.0,7.69202528825512,7.69202528825512]
+- Arenstorf orbit in rotating frame  (Units: nondimensional)
+    + mass-ratio: 0.012277471
+    + time-period: 17.0652165601579625588917206249    
+    + Y0 = [0.994, 0.0, 0.0_wp, -2.00158510637908252240537862224]
+
+Note that JDOP853 and JDDEABM are modern fortran implementations of DOP853 and DDEABM by Jacob Williams, and are available at https://github.com/jacobwilliams. The plots are generated using https://github.com/jacobwilliams/pyplot-fortran.
+
+- Two-Body circular Earth orbit
+
+|Params\Integrator | DOP54   | DOP853 | Verner65E | Verner98R | JDOP853  | JDDEABM |
+|----------------- | ------- | ------ | --------- | --------- | -------  | --------------|
+|Closing Error     | 6.3e-6  | 4.3e-7 |   2.7e-6  |    1.1e-7 |  4.3e-7  |   3.1e-6         |  
+|IOM Error         | 3.1e-11 | 3.1e-11|   3.1e-11 |   3.1e-11 |  3.1e-11 |   3.9e-10        |       
+|Time (s)          |    2.42  | **0.42**   |   1.91    |    0.87   |  1.42    |   **0.62**  |         
+|Func Calls        |  7889   | 1886   |   6043    |    2218   |  1886    |   734           |
+|Accepted Steps    |   1302  | 157    |   749     |    131    |  157     |   365           |
+|Rejected Steps    |     15  | 0      |   7       |    8      |  0       |   NA           |
+
+- Two-Body circular Earth orbit with interpolation
+
+|Params\Integrator | DOP54   | DOP853 | Verner65E | Verner98R | JDOP853  | JDDEABM
+|----------------- | ------- | ------ | --------- | --------- | -------  | --------------
+|Closing Error     | 6.3e-6  | 4.3e-7 |   2.7e-6  |    1.1e-7 |  4.3e-7  |   3.1e-6           
+|IOM Error         | 3.1e-11 | 3.1e-11|   3.1e-11 |   3.1e-11 |  3.1e-11 |   3.9e-10               
+|Time (s)          |    6.3  | **4.3**    |   6.6     |    5.7    |  127.1   |   **5.1**           
+|Func Calls        |  7889   | 2357   |   6792    |    2873   |  2336    |   734           
+|Accepted Steps    |   1302  | 157    |   749     |    131    |  157     |   NA           
+|Rejected Steps    |     15  | 0      |   7       |    8      |  0       |   NA           
+
+- Two-Body elliptic Earth orbit  
+
+|Params\Integrator | DOP54   | DOP853  | Verner65E | Verner98R | JDOP853  | JDDEABM
+|----------------- | ------- | ------  | --------- | --------- | -------  | --------------
+|Closing Error     | 2.7     | 2.7     |   2.7     |    2.7    |  2.7     |   2.7           
+|IOM Error         | 6.7e-10 | 6.7e-10 |   6.7e-10 |   6.7e-10 |  6.7e-10 |   2.3e-9               
+|Time (s)          |    4.8    | **1.3**    |   3.6    |    2.43   |  3.9     |   **3.2**           
+|Func Calls        |  15409  | 6227    |   11520   |    6223   |  6227    |   3325           
+|Accepted Steps    |   2552  | 428     |   1431    |    296    |  428     |   1648           
+|Rejected Steps    |     19  | 99      |   10      |    99     |  99      |   NA         
+
+- Two-Body elliptic Earth orbit with interpolation
+
+|Params\Integrator | DOP54   | DOP853  | Verner65E | Verner98R | JDOP853  | JDDEABM
+|----------------- | ------- | ------  | --------- | --------- | -------  | --------------
+|Closing Error     | 2.7     | 2.7     |   2.7     |    2.7    |  2.7     |   2.7           
+|IOM Error         | 6.7e-10 | 6.7e-10 |   6.7e-10 |   6.7e-10 |  6.7e-10 |   2.3e-9               
+|Time (s)          |    10.7 | **6.0** |   10.5     |    8.6   |  130    |   **8.3**           
+|Func Calls        |  15409  | 7511    |   12951   |    7703   |  7397    |   3325           
+|Accepted Steps    |   2552  | 428     |   1431    |    296    |  428     |   4000           
+|Rejected Steps    |     19  | 99      |   10      |    99      |  99      |   NA         
+
+- Arenstorf orbit
+
+|Params\Integrator | DOP54   | DOP853  | Verner65E | Verner98R | JDOP853  | JDDEABM
+|----------------- | ------- | ------  | --------- | --------- | -------  | --------------
+|Closing Error     | 1.7     | 0.33    |   0.33    |    0.31   |  0.33    |   0.23           
+|IOM Error         | 7.2e-11 | 7.2e-11 |   7.2e-11 |   7.2e-11 |  7.2e-11 |   9.4e-11               
+|Time (s)          |    14.8 | **3.6**    |   10.7   |    6.3    |  12.9   |   **7.9**           
+|Func Calls        |  44847  | 15816   |   32337   |    15344  |  15816   |   8202           
+|Accepted Steps    |   7425  | 1074    |   4006    |    792    |  1074    |   4071           
+|Rejected Steps    |     59  | 266     |   41      |    178    |  266     |   NA           
+
+- Arenstorf orbit with interpolation
+
+|Params\Integrator | DOP54   | DOP853  | Verner65E | Verner98R | JDOP853  | JDDEABM
+|----------------- | ------- | ------  | --------- | --------- | -------  | --------------
+|Closing Error     | 1.7     | 0.33     |   0.33     |    0.31 |  0.33     |   0.23           
+|IOM Error         | 9.4e-11 | 7.1e-11 |   7.1e-11 |   7.1e-11 |  7.2e-11 |   9.4e-11               
+|Time (s)          |    29  | **10.8** |   26.4     |    16.4  |  136    |   **12.4**           
+|Func Calls        |  44847  | 19038   |   36343   |    19304  |  18315   |   9904           
+|Accepted Steps    |   7425  | 1074    |   4006    |    792    |  1074    |   4000           
+|Rejected Steps    |     59  | 266     |   41      |    178    |  266    |   NA           
+
+For relative tol=1e-9 and abs tol=1e-12, the Arenstorf orbit propagated for 4 periods by JDOP853, JDDEABM and FLINT's Verner98R are shown below. Verner98R diverges much slower than DOP853 and DDEABM for this orbit and tolerance values.
+
+ ![JDOP853](media/JDOP853.png)
+ ![JDDEABM](media/Jacob_DDEABM.png)
+ ![FLINT's Verner98R](media/FLINT_Verner98R.png)
+
+The following figure shows the multiple event detection capability of FLINT, in which the X-crossings in decreasing and Y-crossings in increasing direction are detected and reported to the user.
+![FINT's event-detection](media/FLINT_Events.png)
+
+### References
+
+- Hairer, Ernst, Norsett, Syvert P., Wanner, Gerhard, Solving Ordinary Differential Equations I, Springer-Verlag Berlin Heidelberg, 2nd Ed., 1993.    